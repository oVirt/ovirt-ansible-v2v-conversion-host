--- conflicted
+++ resolved
@@ -3,33 +3,6 @@
 
 - name: Assert that VDDK library is installed
   assert:
-<<<<<<< HEAD
-    that: "{{ stat_vddk_library.stat.exists }}"
-    msg: "VDDK library is not installed"
-
-- name: Stat VDDK nbdkit plugin
-  stat:
-    path: "/usr/lib64/nbdkit/plugins/nbdkit-vddk-plugin.so"
-  ignore_errors: "yes"
-  register: stat_nbdkit_plugin
-
-- name: Assert that VDDK nbdkit plugin is installed
-  assert:
-    that: "{{ stat_nbdkit_plugin.stat.exists }}"
-    msg: "VDDK nbdkit plugin is not installed"
-
-- name: Check if VDDK nbdkit plugin works
-  command: nbdkit --dump-plugin vddk
-  environment:
-    LD_LIBRARY_PATH: "{{ v2v_vddk_install_dir }}/vmware-vix-disklib-distrib/lib64"
-  ignore_errors: "yes"
-  register: command_nbdkit_plugin
-
-- name: Assert that VDDK nbdkit plugin test succeeded
-  assert:
-    that: "{{ command_nbdkit_plugin.rc == 0 }}"
-    msg: "VDDK nbdkit plugin failed validation"
-=======
     that: "{{ v2v_vddk_library_installed }}"
     msg: "VDDK library is not installed"
 
@@ -41,5 +14,4 @@
 - name: Assert that VDDK nbdkit plugin test succeeded
   assert:
     that: "{{ command_nbdkit_plugin.rc == 0 }}"
-    msg: "v2v_nbdkit_plugin_working"
->>>>>>> 04ef7527
+    msg: "v2v_nbdkit_plugin_working"